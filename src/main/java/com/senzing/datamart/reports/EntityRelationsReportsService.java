package com.senzing.datamart.reports;

import com.linecorp.armeria.server.annotation.Get;
import com.linecorp.armeria.server.annotation.Param;
import com.linecorp.armeria.server.annotation.Path;
import com.linecorp.armeria.server.annotation.ProducesJson;
import com.linecorp.armeria.common.annotation.Nullable;
import com.linecorp.armeria.server.annotation.Default;
import com.senzing.datamart.reports.model.SzBoundType;
import com.senzing.datamart.reports.model.SzEntitiesPage;
import com.senzing.datamart.reports.model.SzEntityRelationsBreakdown;
import com.senzing.datamart.reports.model.SzEntityRelationsCount;
import com.senzing.util.Timers;

import static com.senzing.sql.SQLUtilities.close;
import static com.senzing.util.LoggingUtilities.formatStackTrace;

import java.sql.Connection;
import java.sql.SQLException;

/**
 * Provides services for the Entity Relations reports.
 */
public interface EntityRelationsReportsService extends ReportsService {
    /**
     * The prefix path for entity relations count reports services.
     */
    String ENTITY_RELATIONS_PREFIX = REPORTS_PREFIX + "/relations";

    /**
     * The endpoint for the entity relations breakdown report.
     */
    String ENTITY_RELATIONS_BREAKDOWN_ENDPOINT = ENTITY_RELATIONS_PREFIX + "/";

    /**
     * The endpoint for the entity relations count report.
     */
    String ENTITY_RELATIONS_COUNT_ENDPOINT = ENTITY_RELATIONS_PREFIX + "/{relationCount}";

    /**
     * The endpoint for the entities report based on entity relations count.
     */
    String ENTITY_RELATIONS_ENTITIES_ENDPOINT = ENTITY_RELATIONS_COUNT_ENDPOINT + "/entities";

    /**
     * Exposes
     * {@link EntityRelationsReports#getEntityRelationsBreakdown(Connection, Timers)}
     * as a REST/JSON service at {@link #ENTITY_RELATIONS_BREAKDOWN_ENDPOINT}.
     * 
     * @return The {@link SzEntityRelationsBreakdown} describing the report.
     * 
     * @throws ReportsServiceException If a failure occurs.
     */
    @Get
    @Path(ENTITY_RELATIONS_PREFIX)
    @Path(ENTITY_RELATIONS_BREAKDOWN_ENDPOINT)
    @ProducesJson
    default SzEntityRelationsBreakdown getEntityRelationsBreakdown() throws ReportsServiceException {
        Connection conn = null;
        try {
            conn = this.getConnection();

            Timers timers = this.getTimers();

            return EntityRelationsReports.getEntityRelationsBreakdown(conn, timers);

        } catch (SQLException e) {
            System.err.println(e.getMessage());
            System.err.println(formatStackTrace(e.getStackTrace()));
            throw new ReportsServiceException(e);

        } catch (Exception e) {
<<<<<<< HEAD
            System.err.println(e.getMessage());
            System.err.println(formatStackTrace(e.getStackTrace()));
=======
            e.printStackTrace();
>>>>>>> 84b5bc15
            if (e instanceof RuntimeException) {
                throw ((RuntimeException) e);
            } else {
                throw new ReportsServiceException(e);
            }

        } finally {
            conn = close(conn);
        }
    }

    /**
     * Exposes
     * {@link EntityRelationsReports#getEntityRelationsCount( Connection, int, Timers)}
     * as a REST/JSON service at {@link #ENTITY_RELATIONS_COUNT_ENDPOINT}.
     * 
     * @param relationCount The number of relations for which the entity count is
     *                      being requested.
     * 
     * @return The {@link SzEntityRelationsCount} describing the report.
     * 
     * @throws ReportsServiceException If a failure occurs.
     */
    @Get(ENTITY_RELATIONS_COUNT_ENDPOINT)
    @ProducesJson
    default SzEntityRelationsCount getEntityRelationsCount(@Param("relationCount") int relationCount) throws ReportsServiceException {
        Connection conn = null;
        try {
            conn = this.getConnection();

            Timers timers = this.getTimers();

            return EntityRelationsReports.getEntityRelationsCount(conn, relationCount, timers);

        } catch (SQLException e) {
            System.err.println(e.getMessage());
            System.err.println(formatStackTrace(e.getStackTrace()));
            throw new ReportsServiceException(e);

        } catch (Exception e) {
<<<<<<< HEAD
            System.err.println(e.getMessage());
            System.err.println(formatStackTrace(e.getStackTrace()));
=======
            e.printStackTrace();
>>>>>>> 84b5bc15
            if (e instanceof RuntimeException) {
                throw ((RuntimeException) e);
            } else {
                throw new ReportsServiceException(e);
            }

        } finally {
            conn = close(conn);
        }

    }

    /**
     * Exposes
     * {@link EntityRelationsReports#getEntityIdsForRelationCount(Connection, int, String, SzBoundType, Integer, Integer, Timers)}
     * as a REST/JSON service at {@link #ENTITY_RELATIONS_ENTITIES_ENDPOINT}.
     * 
     * @param relationCount The number of relations for which the entity count is
     *                      being requested.
     * @param entityIdBound The bound value for the entity ID's that will be
     *                      returned.
     * @param boundType     The {@link SzBoundType} that describes how to apply the
     *                      specified entity ID bound.
     * @param pageSize      The maximum number of entity ID's to return.
     * @param sampleSize    The optional number of results to randomly sample from
     *                      the page, which, if specified, must be strictly
     *                      less-than the page size.
     * 
     * @return The {@link SzEntitiesPage} describing the report.
     * 
     * @throws ReportsServiceException If a failure occurs.
     */
    @Get
    @Path(ENTITY_RELATIONS_ENTITIES_ENDPOINT)
    @Path(ENTITY_RELATIONS_ENTITIES_ENDPOINT + "/")
    @ProducesJson
    default SzEntitiesPage getEntityRelationsEntities(@Param("relationCount") int relationCount, @Param("bound") @Nullable String entityIdBound, @Param("boundType") @Default("EXCLUSIVE_LOWER") SzBoundType boundType, @Param("pageSize") @Nullable Integer pageSize, @Param("sampleSize") @Nullable Integer sampleSize) throws ReportsServiceException {
        Connection conn = null;
        try {
            conn = this.getConnection();

            Timers timers = this.getTimers();

            return EntityRelationsReports.getEntityIdsForRelationCount(conn, relationCount, entityIdBound, boundType,
                    pageSize, sampleSize, timers);
        } catch (SQLException e) {
            System.err.println(e.getMessage());
            System.err.println(formatStackTrace(e.getStackTrace()));
            throw new ReportsServiceException(e);

        } catch (Exception e) {
<<<<<<< HEAD
            System.err.println(e.getMessage());
            System.err.println(formatStackTrace(e.getStackTrace()));
=======
            e.printStackTrace();
>>>>>>> 84b5bc15
            if (e instanceof RuntimeException) {
                throw ((RuntimeException) e);
            } else {
                throw new ReportsServiceException(e);
            }

        } finally {
            conn = close(conn);
        }

    }

}<|MERGE_RESOLUTION|>--- conflicted
+++ resolved
@@ -70,12 +70,8 @@
             throw new ReportsServiceException(e);
 
         } catch (Exception e) {
-<<<<<<< HEAD
             System.err.println(e.getMessage());
             System.err.println(formatStackTrace(e.getStackTrace()));
-=======
-            e.printStackTrace();
->>>>>>> 84b5bc15
             if (e instanceof RuntimeException) {
                 throw ((RuntimeException) e);
             } else {
@@ -116,12 +112,8 @@
             throw new ReportsServiceException(e);
 
         } catch (Exception e) {
-<<<<<<< HEAD
             System.err.println(e.getMessage());
             System.err.println(formatStackTrace(e.getStackTrace()));
-=======
-            e.printStackTrace();
->>>>>>> 84b5bc15
             if (e instanceof RuntimeException) {
                 throw ((RuntimeException) e);
             } else {
@@ -173,12 +165,8 @@
             throw new ReportsServiceException(e);
 
         } catch (Exception e) {
-<<<<<<< HEAD
             System.err.println(e.getMessage());
             System.err.println(formatStackTrace(e.getStackTrace()));
-=======
-            e.printStackTrace();
->>>>>>> 84b5bc15
             if (e instanceof RuntimeException) {
                 throw ((RuntimeException) e);
             } else {
