package com.senzing.datamart.reports;

import com.linecorp.armeria.server.annotation.Get;
import com.linecorp.armeria.server.annotation.Param;
import com.linecorp.armeria.server.annotation.Path;
import com.linecorp.armeria.server.annotation.ProducesJson;
import com.linecorp.armeria.common.annotation.Nullable;
import com.linecorp.armeria.server.annotation.Default;
import com.senzing.datamart.reports.model.SzBoundType;
import com.senzing.datamart.reports.model.SzEntitiesPage;
import com.senzing.datamart.reports.model.SzEntitySizeBreakdown;
import com.senzing.datamart.reports.model.SzEntitySizeCount;
import com.senzing.util.Timers;

import static com.senzing.sql.SQLUtilities.close;
import static com.senzing.util.LoggingUtilities.formatStackTrace;

import java.sql.Connection;
import java.sql.SQLException;

/**
 * Provides services for the Entity Size reports.
 */
public interface EntitySizeReportsService extends ReportsService {
    /**
     * The prefix path for entity size reports services.
     */
    String ENTITY_SIZE_PREFIX = REPORTS_PREFIX + "/sizes";

    /**
     * The endpoint for the entity size breakdown report.
     */
    String ENTITY_SIZE_BREAKDOWN_ENDPOINT = ENTITY_SIZE_PREFIX + "/";

    /**
     * The endpoint for the entity size count report.
     */
    String ENTITY_SIZE_COUNT_ENDPOINT = ENTITY_SIZE_PREFIX + "/{entitySize}";

    /**
     * The endpoint for the entities report based on entity size.
     */
    String ENTITY_SIZE_ENTITIES_ENDPOINT = ENTITY_SIZE_COUNT_ENDPOINT + "/entities";

    /**
     * Exposes {@link EntitySizeReports#getEntitySizeBreakdown(Connection, Timers)}
     * as a REST/JSON service at {@link #ENTITY_SIZE_BREAKDOWN_ENDPOINT}.
     * 
     * @return The {@link SzEntitySizeBreakdown} describing the report.
     * 
     * @throws ReportsServiceException If a failure occurs.
     */
    @Get
    @Path(ENTITY_SIZE_PREFIX)
    @Path(ENTITY_SIZE_BREAKDOWN_ENDPOINT)
    @ProducesJson
    default SzEntitySizeBreakdown getEntitySizeBreakdown() throws ReportsServiceException {
        Connection conn = null;
        try {
            conn = this.getConnection();

            Timers timers = this.getTimers();

            return EntitySizeReports.getEntitySizeBreakdown(conn, timers);

        } catch (SQLException e) {
            System.err.println(e.getMessage());
            System.err.println(formatStackTrace(e.getStackTrace()));
            throw new ReportsServiceException(e);

        } catch (Exception e) {
<<<<<<< HEAD
            System.err.println(e.getMessage());
            System.err.println(formatStackTrace(e.getStackTrace()));
=======
            e.printStackTrace();
>>>>>>> 84b5bc15
            if (e instanceof RuntimeException) {
                throw ((RuntimeException) e);
            } else {
                throw new ReportsServiceException(e);
            }

        } finally {
            conn = close(conn);
        }
    }

    /**
     * Exposes {@link EntitySizeReports#getEntitySizeCount(Connection, int, Timers)}
     * as a REST/JSON service at {@link #ENTITY_SIZE_COUNT_ENDPOINT}.
     * 
     * @param entitySize The entity size (record count) for which the entity count
     *                   is being requested.
     * 
     * @return The {@link SzEntitySizeCount} describing the report.
     * 
     * @throws ReportsServiceException If a failure occurs.
     */
    @Get(ENTITY_SIZE_COUNT_ENDPOINT)
    @ProducesJson
    default SzEntitySizeCount getEntitySizeCount(@Param("entitySize") int entitySize) throws ReportsServiceException {
        Connection conn = null;
        try {
            conn = this.getConnection();

            Timers timers = this.getTimers();

            return EntitySizeReports.getEntitySizeCount(conn, entitySize, timers);

        } catch (SQLException e) {
            System.err.println(e.getMessage());
            System.err.println(formatStackTrace(e.getStackTrace()));
            throw new ReportsServiceException(e);

        } catch (Exception e) {
<<<<<<< HEAD
            System.err.println(e.getMessage());
            System.err.println(formatStackTrace(e.getStackTrace()));
=======
            e.printStackTrace();
>>>>>>> 84b5bc15
            if (e instanceof RuntimeException) {
                throw ((RuntimeException) e);
            } else {
                throw new ReportsServiceException(e);
            }

        } finally {
            conn = close(conn);
        }

    }

    /**
     * Exposes
     * {@link EntitySizeReports#getEntityIdsForEntitySize(Connection, int, String, SzBoundType, Integer, Integer, Timers)}
     * as a REST/JSON service at {@link #ENTITY_SIZE_ENTITIES_ENDPOINT}.
     * 
     * @param entitySize    The entity size (record count) for which the entity
     *                      count is being requested.
     * @param entityIdBound The bound value for the entity ID's that will be
     *                      returned.
     * @param boundType     The {@link SzBoundType} that describes how to apply the
     *                      specified entity ID bound.
     * @param pageSize      The maximum number of entity ID's to return.
     * 
     * @param sampleSize    The optional number of results to randomly sample from
     *                      the page, which, if specified, must be strictly
     *                      less-than the page size.
     * 
     * @return The {@link SzEntitySizeCount} describing the report.
     * 
     * @throws ReportsServiceException If a failure occurs.
     */
    @Get
    @Path(ENTITY_SIZE_ENTITIES_ENDPOINT)
    @Path(ENTITY_SIZE_ENTITIES_ENDPOINT + "/")
    @ProducesJson
    default SzEntitiesPage getEntitySizeEntities(@Param("entitySize") int entitySize, @Param("bound") @Nullable String entityIdBound, @Param("boundType") @Default("EXCLUSIVE_LOWER") SzBoundType boundType, @Param("pageSize") @Nullable Integer pageSize, @Param("sampleSize") @Nullable Integer sampleSize) throws ReportsServiceException {
        Connection conn = null;
        try {
            conn = this.getConnection();

            Timers timers = this.getTimers();

            return EntitySizeReports.getEntityIdsForEntitySize(conn, entitySize, entityIdBound, boundType, pageSize,
                    sampleSize, timers);
        } catch (SQLException e) {
            System.err.println(e.getMessage());
            System.err.println(formatStackTrace(e.getStackTrace()));
            throw new ReportsServiceException(e);

        } catch (Exception e) {
<<<<<<< HEAD
            System.err.println(e.getMessage());
            System.err.println(formatStackTrace(e.getStackTrace()));
=======
            e.printStackTrace();
>>>>>>> 84b5bc15
            if (e instanceof RuntimeException) {
                throw ((RuntimeException) e);
            } else {
                throw new ReportsServiceException(e);
            }

        } finally {
            conn = close(conn);
        }
    }
}<|MERGE_RESOLUTION|>--- conflicted
+++ resolved
@@ -69,12 +69,8 @@
             throw new ReportsServiceException(e);
 
         } catch (Exception e) {
-<<<<<<< HEAD
             System.err.println(e.getMessage());
             System.err.println(formatStackTrace(e.getStackTrace()));
-=======
-            e.printStackTrace();
->>>>>>> 84b5bc15
             if (e instanceof RuntimeException) {
                 throw ((RuntimeException) e);
             } else {
@@ -114,12 +110,8 @@
             throw new ReportsServiceException(e);
 
         } catch (Exception e) {
-<<<<<<< HEAD
             System.err.println(e.getMessage());
             System.err.println(formatStackTrace(e.getStackTrace()));
-=======
-            e.printStackTrace();
->>>>>>> 84b5bc15
             if (e instanceof RuntimeException) {
                 throw ((RuntimeException) e);
             } else {
@@ -172,12 +164,8 @@
             throw new ReportsServiceException(e);
 
         } catch (Exception e) {
-<<<<<<< HEAD
             System.err.println(e.getMessage());
             System.err.println(formatStackTrace(e.getStackTrace()));
-=======
-            e.printStackTrace();
->>>>>>> 84b5bc15
             if (e instanceof RuntimeException) {
                 throw ((RuntimeException) e);
             } else {
