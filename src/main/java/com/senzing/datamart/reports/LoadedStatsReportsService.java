package com.senzing.datamart.reports;

import com.linecorp.armeria.server.annotation.Get;
import com.linecorp.armeria.server.annotation.Param;
import com.linecorp.armeria.server.annotation.Path;
import com.linecorp.armeria.server.annotation.ProducesJson;
import com.linecorp.armeria.common.annotation.Nullable;
import com.linecorp.armeria.server.annotation.Default;
import com.senzing.datamart.reports.model.SzBoundType;
import com.senzing.datamart.reports.model.SzEntitiesPage;
import com.senzing.datamart.reports.model.SzLoadedStats;
import com.senzing.datamart.reports.model.SzSourceLoadedStats;
import com.senzing.util.Timers;

import static com.senzing.sql.SQLUtilities.close;
import static com.senzing.util.LoggingUtilities.formatStackTrace;

import java.sql.Connection;
import java.sql.SQLException;
import java.util.Set;

/**
 * Provides services for the Loaded Statistics reports.
 */
public interface LoadedStatsReportsService extends ReportsService {
    /**
     * The prefix path for entity size reports services.
     */
    String LOADED_STATS_PREFIX = REPORTS_PREFIX + "/loaded";

    /**
     * The endpoint for the loaded statistics report.
     */
    String LOADED_STATS_ENDPOINT = LOADED_STATS_PREFIX + "/";

    /**
     * The endpoint for the source-specific loaded statistics report.
     */
    String SOURCE_LOADED_STATS_ENDPOINT = LOADED_STATS_PREFIX + "/data-sources/{dataSourceCode}";

    /**
     * The endpoint for the entities loaded for a data source.
     */
    String SOURCE_LOADED_ENTITIES_ENDPOINT = SOURCE_LOADED_STATS_ENDPOINT + "/entities";

    /**
     * Exposes
     * {@link LoadedStatsReports#getLoadedStatistics(Connection, Set, Timers)} as a
     * REST/JSON service at {@link #LOADED_STATS_ENDPOINT}.
     * 
     * @param onlyLoaded Set to <code>true</code> to only consider data sources that
     *                   have loaded record, otherwise set this to
     *                   <code>false</code> to consider all data sources.
     * 
     * @return The {@link SzLoadedStats} describing the report.
     * 
     * @throws ReportsServiceException If a failure occurs.
     */
    @Get
    @Path(LOADED_STATS_PREFIX)
    @Path(LOADED_STATS_ENDPOINT)
    @ProducesJson
    default SzLoadedStats getLoadedStatistics(@Param("onlyLoadedSources") @Default("true") boolean onlyLoaded) throws ReportsServiceException {
        Connection conn = null;
        try {
            conn = this.getConnection();

            Timers timers = this.getTimers();

            Set<String> dataSources = (onlyLoaded) ? null : this.getConfiguredDataSources(true);

            return LoadedStatsReports.getLoadedStatistics(conn, dataSources, timers);

        } catch (SQLException e) {
            System.err.println(e.getMessage());
            System.err.println(formatStackTrace(e.getStackTrace()));
            throw new ReportsServiceException(e);

        } catch (Exception e) {
<<<<<<< HEAD
            System.err.println(e.getMessage());
            System.err.println(formatStackTrace(e.getStackTrace()));
=======
            e.printStackTrace();
>>>>>>> 84b5bc15
            if (e instanceof RuntimeException) {
                throw ((RuntimeException) e);
            } else {
                throw new ReportsServiceException(e);
            }

        } finally {
            conn = close(conn);
        }
    }

    /**
     * Exposes
     * {@link LoadedStatsReports#getSourceLoadedStatistics(Connection, String, Timers)}
     * as a REST/JSON service at {@link #SOURCE_LOADED_STATS_ENDPOINT}.
     * 
     * @param dataSource The data source code for which the report is being
     *                   requested.
     * 
     * @return The {@link SzSourceLoadedStats} describing the report.
     * 
     * @throws ReportsServiceException If a failure occurs.
     */
    @Get(SOURCE_LOADED_STATS_ENDPOINT)
    @ProducesJson
    default SzSourceLoadedStats getSourceLoadedStatistics(@Param("dataSourceCode") String dataSource) throws ReportsServiceException {
        Connection conn = null;
        try {
            conn = this.getConnection();

            Timers timers = this.getTimers();

            return LoadedStatsReports.getSourceLoadedStatistics(conn, dataSource, timers);

        } catch (SQLException e) {
            System.err.println(e.getMessage());
            System.err.println(formatStackTrace(e.getStackTrace()));
            throw new ReportsServiceException(e);

        } catch (Exception e) {
<<<<<<< HEAD
            System.err.println(e.getMessage());
            System.err.println(formatStackTrace(e.getStackTrace()));
=======
            e.printStackTrace();
>>>>>>> 84b5bc15
            if (e instanceof RuntimeException) {
                throw ((RuntimeException) e);
            } else {
                throw new ReportsServiceException(e);
            }

        } finally {
            conn = close(conn);
        }

    }

    /**
     * Exposes
     * {@link LoadedStatsReports#getEntityIdsForDataSource(Connection, String, String, SzBoundType, Integer, Integer, Timers)}
     * as a REST/JSON service at {@link #SOURCE_LOADED_ENTITIES_ENDPOINT}.
     * 
     * @param dataSource    The data source code for for the entities being
     *                      requested.
     * @param entityIdBound The bound value for the entity ID's that will be
     *                      returned.
     * @param boundType     The {@link SzBoundType} that describes how to apply the
     *                      specified entity ID bound.
     * @param pageSize      The maximum number of entity ID's to return.
     * 
     * @param sampleSize    The optional number of results to randomly sample from
     *                      the page, which, if specified, must be strictly
     *                      less-than the page size.
     * 
     * @return The {@link SzEntitiesPage} describing the report.
     * 
     * @throws ReportsServiceException If a failure occurs.
     */
    @Get
    @Path(SOURCE_LOADED_ENTITIES_ENDPOINT)
    @Path(SOURCE_LOADED_ENTITIES_ENDPOINT + "/")
    @ProducesJson
    default SzEntitiesPage getEntityIdsForDataSource(@Param("dataSourceCode") String dataSource, @Param("bound") @Nullable String entityIdBound, @Param("boundType") @Default("EXCLUSIVE_LOWER") SzBoundType boundType, @Param("pageSize") @Nullable Integer pageSize, @Param("sampleSize") @Nullable Integer sampleSize) throws ReportsServiceException {
        Connection conn = null;
        try {
            conn = this.getConnection();

            Timers timers = this.getTimers();

            return LoadedStatsReports.getEntityIdsForDataSource(conn, dataSource, entityIdBound, boundType, pageSize,
                    sampleSize, timers);
        } catch (SQLException e) {
            System.err.println(e.getMessage());
            System.err.println(formatStackTrace(e.getStackTrace()));
            throw new ReportsServiceException(e);

        } catch (Exception e) {
<<<<<<< HEAD
            System.err.println(e.getMessage());
            System.err.println(formatStackTrace(e.getStackTrace()));
=======
            e.printStackTrace();
>>>>>>> 84b5bc15
            if (e instanceof RuntimeException) {
                throw ((RuntimeException) e);
            } else {
                throw new ReportsServiceException(e);
            }

        } finally {
            conn = close(conn);
        }

    }

}<|MERGE_RESOLUTION|>--- conflicted
+++ resolved
@@ -77,12 +77,8 @@
             throw new ReportsServiceException(e);
 
         } catch (Exception e) {
-<<<<<<< HEAD
             System.err.println(e.getMessage());
             System.err.println(formatStackTrace(e.getStackTrace()));
-=======
-            e.printStackTrace();
->>>>>>> 84b5bc15
             if (e instanceof RuntimeException) {
                 throw ((RuntimeException) e);
             } else {
@@ -123,12 +119,8 @@
             throw new ReportsServiceException(e);
 
         } catch (Exception e) {
-<<<<<<< HEAD
             System.err.println(e.getMessage());
             System.err.println(formatStackTrace(e.getStackTrace()));
-=======
-            e.printStackTrace();
->>>>>>> 84b5bc15
             if (e instanceof RuntimeException) {
                 throw ((RuntimeException) e);
             } else {
@@ -181,12 +173,8 @@
             throw new ReportsServiceException(e);
 
         } catch (Exception e) {
-<<<<<<< HEAD
             System.err.println(e.getMessage());
             System.err.println(formatStackTrace(e.getStackTrace()));
-=======
-            e.printStackTrace();
->>>>>>> 84b5bc15
             if (e instanceof RuntimeException) {
                 throw ((RuntimeException) e);
             } else {
