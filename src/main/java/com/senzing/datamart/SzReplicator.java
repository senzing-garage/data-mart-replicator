--- conflicted
+++ resolved
@@ -782,21 +782,13 @@
 
         // get the database URI
         ConnectionUri databaseUri = options.getDatabaseUri();
-<<<<<<< HEAD
-
-        if (databaseUri instanceof SqliteUri) {
-            SqliteUri sqliteUri = (SqliteUri) databaseUri;
-            File dbFile = sqliteUri.getFile();
-=======
-        
+
         if (databaseUri instanceof SQLiteUri) {
             SQLiteUri sqliteUri = (SQLiteUri) databaseUri;
             Map<String, String> connProps = sqliteUri.getQueryOptions();
->>>>>>> 15161df6
-
-            this.connector = (sqliteUri.isMemory())
-                ? new SQLiteConnector(sqliteUri.getInMemoryIdentifier(), connProps)
-                : new SQLiteConnector(sqliteUri.getFile(), connProps);
+
+            this.connector = (sqliteUri.isMemory()) ? new SQLiteConnector(sqliteUri.getInMemoryIdentifier(), connProps)
+                    : new SQLiteConnector(sqliteUri.getFile(), connProps);
 
             this.connPool = new ConnectionPool(this.connector, poolSize, maxPoolSize);
 
@@ -840,17 +832,10 @@
         this.replicatorService.init(replicatorJOB.build());
 
         // build the message consumer
-<<<<<<< HEAD
         RabbitMqUri rabbitMqUri = options.getRabbitMqUri();
-        SqsUri sqsUri = options.getSqsInfoUri();
+        SQSUri sqsUri = options.getSQSInfoUri();
         Boolean databaseQueue = options.isUsingDatabaseQueue();
 
-=======
-        RabbitMqUri rabbitMqUri     = options.getRabbitMqUri();
-        SQSUri      sqsUri          = options.getSQSInfoUri();
-        Boolean     databaseQueue   = options.isUsingDatabaseQueue();
-        
->>>>>>> 15161df6
         JsonObjectBuilder consumerJOB = Json.createObjectBuilder();
         if (Boolean.TRUE.equals(databaseQueue)) {
             this.queueRegistryName = TextUtilities.randomAlphanumericText(25);
